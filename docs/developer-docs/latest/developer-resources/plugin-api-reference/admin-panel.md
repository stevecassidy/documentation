--- conflicted
+++ resolved
@@ -209,11 +209,7 @@
 | `permissions` | Array of Objects |  Permissions declared in the `permissions.js` file of the plugin                                                                                                                                                                                                                         |
 
 :::note
-<<<<<<< HEAD
-`intlLabel.id` are ids used in translation files (`/[plugin-name]/admin/src/translations/[language].json`)
-=======
 `intlLabel.id` are ids used in translation files (`[plugin-name]/admin/src/translations/[language].json`)
->>>>>>> 8337f007
 :::
 
 **Example:**
@@ -274,11 +270,7 @@
 | second argument | Array of Objects | Links included in the section                                                                                                                                                                                                                                                                                                 |
 
 :::note
-<<<<<<< HEAD
-`intlLabel.id` are ids used in translation files (`/[plugin-name]/admin/src/translations/[language].json`)
-=======
 `intlLabel.id` are ids used in translation files (`[plugin-name]/admin/src/translations/[language].json`)
->>>>>>> 8337f007
 :::
 
 **Example:**
