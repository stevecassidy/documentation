---
title: Troubleshooting - Strapi Developer Documentation
description: Find some answers and solutions to most common issues that you may experience when working with Strapi.
sidebarDepth: 0
---

# Frequently Asked Questions

Below are answers and solutions to most common issues that you may experience when working with Strapi.

## Why can't I create or update content-types in production/staging?

Strapi stores model configuration files (what defines the model schema) in files such as `api/restaurant/models/restaurant.settings.json`. Due to how Node.js works, in order for changes to take effect, that would require Node to restart the server. This could potentially cause downtime of your production service and likewise these changes should be tracked in some kind of source control.

Generally your "flow" of development would follow the following path:

- Development - Develop your Strapi application locally on your host machine, then push changes into source control
- Staging - Deploy changes from source control to a "production-like" environment for testing
- Production - If no other changes are needed, deploy into production
- Repeat as needed, it is recommended that you properly version and test your application as you go

At this time and in the future there is no plan to allow model creating or updating while in a production environment, and there is currently no plans to move model settings into the database. There are no known nor recommended workarounds for this.

## Does Strapi handle deploying or migrating of content?

Strapi does not currently provide any tools for migrating or deploying your data changes between different environments (_ie. from development to production_). With the exception being the Content-Manager settings, to read more about this option please see the following [CLI documentation](/developer-docs/latest/developer-resources/cli/CLI.md#strapi-configuration-dump).

## User can't login to the admin panel

With the release of the Strapi beta version a fundamental change occurred in that the "end-users" (REST and GraphQL users) were split from the Administrators (admin panel users) in such a way that normal users can not be given access to the admin panel. If you would like to read more on why this change was done, you can read the Strapi [blog post](https://strapi.io/blog/why-we-split-the-management-of-the-admin-users-and-end-users) about it.

Strapi has released the new Admin & Permissions (RBAC - Role based access control) that does allow for some degree of control over what users can access within the admin panel and includes some field level permissions. You can now also give roles specific permissions for things like content-types, single-types, plugins, and settings.

When this new plugin release, there is two versions:

- Community Edition
- Enterprise Edition

By default, the Community Edition includes 3 pre-defined roles (Administrators, Editor, Author). Upgrading to the Enterprise Edition will unlock an unlimited number of roles. There will be certain other field level permission limitations based on the edition and we will be building a detailed guide as to what is included within the "Basic" vs "Advanced" RBAC features. To learn more about what is included as well as pricing please see our [pricing page](https://strapi.io/pricing-self-hosted).

## Relations aren't maintaining their sort order

With the components there is a hidden field called `order` that allows entries to maintain their sort, however with relations there is no such field. If you consider the typical count of of component entries vs relational based entries (in retrospect they function in the backend the same) there is generally a much higher number of relations. If relations were to have an `order` field applied to them as well it could cause significant performance degradation when trying to update the order, and likewise in the case where a relation could be attached to multiple entries it would be quite difficult to maintain the order.

For the time being there is no recommended way to handle this automatically and instead it may be required for you to create custom controllers to handle this within your own project.

<<<<<<< HEAD
## Why are my app's database and uploads resetting on PaaS?
=======
## Why are my application's database and uploads resetting on PaaS?
>>>>>>> 2f4f0036

If you used `--quickstart` to create your Strapi project, by default this uses the SQLite database. PaaS systems (Heroku, DigitalOcean Apps, Google App Engine, ect) file systems are typically [ephemeral](https://devcenter.heroku.com/articles/dynos#ephemeral-filesystem) or read-only meaning that each time a dyno (container) is reset all filesystem changes are lost. And since both SQLite and local uploads are stored on the filesystem, any changes made to these since the last dyno reset will be deleted. Typically dynos are reset at least once a day, and in most cases multiple times per day or when new code is pushed to these services.

It is recommended you use a database add-on like Heroku's PostgreSQL. For file uploads, you will need to use one of the 3rd party providers such as Cloudinary or AWS S3.

## Can I store my Content Manager layout configurations in the model settings?

Currently Strapi does not support this, a `config:dump` and `config:restore` command has been added to make migration of these settings easier when moving between different deployments and environments.

We don't offer the ability to store these configurations in the model settings for several reasons:

- It will create conflicts in case of content internationalization and translations in the admin interface.
- The layout might be different according to the roles and permissions.
- While the model is the same whatever the content created, the contribution interface can be different. For instance, we have an idea to create a mobile application for contributors only. The labels and layout configurations could be different according the device & interface.

For all these reasons, and others, we think it'll be a mistake and might confuse users if we store the configuration in the model settings file. The final solution is to make the migration and deployment across environment easier.

## How do I customize a plugin?

<!-- TODO: update link once merged with Plugins API PR -->
<<<<<<< HEAD
Strapi uses a system called [extensions](/developer-docs/latest/development/plugins-extension.md) as plugins are stored in the `node_modules` folder. Due to this, extensions work by Strapi detecting newer versions of files and using that as a replacement for the ones stored within the `node_modules`. If you are familiar with React and "ejecting" a file, the concept is similar.
=======
Strapi uses a system called [extensions](/developer-docs/latest/development/plugin-customization.md) as plugins are stored in the `node_modules` folder. Due to this, extensions work by Strapi detecting newer versions of files and using that as a replacement for the ones stored within the `node_modules`. If you are familiar with React and "ejecting" a file, the concept is similar.
>>>>>>> 2f4f0036

You gain the ability to modify these files without forking the plugin package, however you lose the ability to easily update. After each version release you will need to compare your changes to those in the new version and modify your version of the files accordingly.

## Can I add my own 3rd party auth provider?

<!-- TODO: update links once merged with Plugins API PR -->
<<<<<<< HEAD
Yes, you can either follow the following [guide](/developer-docs/latest/plugins/users-permissions.md#adding-a-new-provider-to-your-project) or you can take a look at the [users-permissions](https://github.com/strapi/strapi/tree/master/packages/strapi-plugin-users-permissions) and submit a pull request to include the provider for everyone. Eventually Strapi does plan to move from the current grant/purest provider to a split natured system similar to the upload providers.
=======
Yes, you can either follow the following [guide](/developer-docs/latest/development/plugins/users-permissions.md#adding-a-new-provider-to-your-project) or you can take a look at the [users-permissions](https://github.com/strapi/strapi/tree/master/packages/strapi-plugin-users-permissions) and submit a pull request to include the provider for everyone. Eventually Strapi does plan to move from the current grant/purest provider to a split natured system similar to the upload providers.
>>>>>>> 2f4f0036

There is currently no ETA on this migration however.

## Does Strapi allow me to change the default ID type or name?

No, currently does not have the ability to allow for changing the default id name nor does it allow you to switch the data type (such as UUID on bookshelf), support for this is being looked at for Strapi v4.

<<<<<<< HEAD
## Can you filter / deep filter on components, dynamic zones, and polymorphic relations?
=======
## Can you filter and/or deep filter on dynamic zones and polymorphic relations?
>>>>>>> 2f4f0036

At this time we do not plan to allow for filtering on dynamic zones or polymorphic relations due to various complexity and performance issues that come from doing so.

## How do I setup SSL with Strapi?

Strapi implements no SSL solution natively, this is due to the fact that it is extremely insecure to directly offer a Node.js application to the public web on a low port.

On Linux based operating systems you need root permissions to bind to any port below 1024 and with typical SSL being port 443 you would need to run your application as root.

Likewise since Strapi is Node.js based, in order for changes with the SSL certificate to take place (say when it expires) you would need to restart your application for that change to take effect.

Due to these two issues, it is recommended you use a proxy application such as Nginx, Apache, Traefik, or many others to handle your edge routing to Strapi. There are settings in the environment [server.json](/developer-docs/latest/setup-deployment-guides/configurations/required/server.md) to handle upstream proxies. The proxy block requires all settings to be filled out and will modify any backend plugins such as authentication providers and the upload plugin to replace your standard `localhost:1337` with the proxy URL.

## Is X feature available yet?

You can see the [ProductBoard roadmap](https://portal.productboard.com/strapi) to see which feature requests are currently being worked on and which have not been started yet.<|MERGE_RESOLUTION|>--- conflicted
+++ resolved
@@ -44,11 +44,7 @@
 
 For the time being there is no recommended way to handle this automatically and instead it may be required for you to create custom controllers to handle this within your own project.
 
-<<<<<<< HEAD
-## Why are my app's database and uploads resetting on PaaS?
-=======
 ## Why are my application's database and uploads resetting on PaaS?
->>>>>>> 2f4f0036
 
 If you used `--quickstart` to create your Strapi project, by default this uses the SQLite database. PaaS systems (Heroku, DigitalOcean Apps, Google App Engine, ect) file systems are typically [ephemeral](https://devcenter.heroku.com/articles/dynos#ephemeral-filesystem) or read-only meaning that each time a dyno (container) is reset all filesystem changes are lost. And since both SQLite and local uploads are stored on the filesystem, any changes made to these since the last dyno reset will be deleted. Typically dynos are reset at least once a day, and in most cases multiple times per day or when new code is pushed to these services.
 
@@ -69,22 +65,14 @@
 ## How do I customize a plugin?
 
 <!-- TODO: update link once merged with Plugins API PR -->
-<<<<<<< HEAD
+
 Strapi uses a system called [extensions](/developer-docs/latest/development/plugins-extension.md) as plugins are stored in the `node_modules` folder. Due to this, extensions work by Strapi detecting newer versions of files and using that as a replacement for the ones stored within the `node_modules`. If you are familiar with React and "ejecting" a file, the concept is similar.
-=======
-Strapi uses a system called [extensions](/developer-docs/latest/development/plugin-customization.md) as plugins are stored in the `node_modules` folder. Due to this, extensions work by Strapi detecting newer versions of files and using that as a replacement for the ones stored within the `node_modules`. If you are familiar with React and "ejecting" a file, the concept is similar.
->>>>>>> 2f4f0036
 
 You gain the ability to modify these files without forking the plugin package, however you lose the ability to easily update. After each version release you will need to compare your changes to those in the new version and modify your version of the files accordingly.
 
 ## Can I add my own 3rd party auth provider?
 
-<!-- TODO: update links once merged with Plugins API PR -->
-<<<<<<< HEAD
 Yes, you can either follow the following [guide](/developer-docs/latest/plugins/users-permissions.md#adding-a-new-provider-to-your-project) or you can take a look at the [users-permissions](https://github.com/strapi/strapi/tree/master/packages/strapi-plugin-users-permissions) and submit a pull request to include the provider for everyone. Eventually Strapi does plan to move from the current grant/purest provider to a split natured system similar to the upload providers.
-=======
-Yes, you can either follow the following [guide](/developer-docs/latest/development/plugins/users-permissions.md#adding-a-new-provider-to-your-project) or you can take a look at the [users-permissions](https://github.com/strapi/strapi/tree/master/packages/strapi-plugin-users-permissions) and submit a pull request to include the provider for everyone. Eventually Strapi does plan to move from the current grant/purest provider to a split natured system similar to the upload providers.
->>>>>>> 2f4f0036
 
 There is currently no ETA on this migration however.
 
@@ -92,11 +80,7 @@
 
 No, currently does not have the ability to allow for changing the default id name nor does it allow you to switch the data type (such as UUID on bookshelf), support for this is being looked at for Strapi v4.
 
-<<<<<<< HEAD
-## Can you filter / deep filter on components, dynamic zones, and polymorphic relations?
-=======
 ## Can you filter and/or deep filter on dynamic zones and polymorphic relations?
->>>>>>> 2f4f0036
 
 At this time we do not plan to allow for filtering on dynamic zones or polymorphic relations due to various complexity and performance issues that come from doing so.
 
