--- conflicted
+++ resolved
@@ -15,37 +15,8 @@
 
 # Project structure
 
-<!-- TODO: update this document for v4 -->
-
 By default, the structure of your Strapi project looks as shown below:
 
-<<<<<<< HEAD
-- `/.cache`: contains files used to build your admin panel.
-- [`/admin`](/developer-docs/latest/development/admin-customization.md): _(optional)_ contains your admin customization files.
-- `/api`: contains the business logic of your project split into sub-folders per API.
-  - `**`
-    - `/config`: contains the API's configurations ([`routes`](/developer-docs/latest/development/backend-customization/routing.md), [`policies`](/developer-docs/latest/development/backend-customization/policies.md), etc.).
-    - [`/controllers`](/developer-docs/latest/development/backend-customization/controllers.md): contains the API's custom controllers.
-    - [`/models`](/developer-docs/latest/development/backend-customization/models.md): contains the API's models.
-    - [`/services`](/developer-docs/latest/development/backend-customization/services.md): contains the API's custom services.
-- `/build`: contains your admin panel UI build.
-- [`/config`](/developer-docs/latest/setup-deployment-guides/configurations.md)
-  - [`/functions`](/developer-docs/latest/setup-deployment-guides/configurations.md#functions): contains lifecycle or generic functions of the project.
-    - [`/responses`](/developer-docs/latest/development/backend-customization/requests-responses.md): contains custom responses.
-      - `404.js`: contains a template for constructing your custom 404 message.
-    - [`bootstrap.js`](/developer-docs/latest/setup-deployment-guides/configurations.md#bootstrap): contains the code executed at the application start.
-    - [`cron.js`](/developer-docs/latest/setup-deployment-guides/configurations.md#cron-tasks): contains the cron tasks.
-  - [`server.js`](/developer-docs/latest/setup-deployment-guides/configurations.md#server): contains the general configurations of the project.
-  - [`database.js`](/developer-docs/latest/setup-deployment-guides/configurations.md#database): contains the database configurations of the project.
-- `/extensions`: contains the files to extend installed plugins.
-- [`/hooks`](/developer-docs/latest/setup-deployment-guides/configurations.md#hooks): contains the custom hooks of the project.
-- [`/middlewares`](/developer-docs/latest/setup-deployment-guides/configurations.md#middlewares): contains the custom middlewares of the project.
-- [`/plugins`](/developer-docs/latest/setup-deployment-guides/configurations.md#plugins): contains your local plugins.
-- [`/public`](/developer-docs/latest/setup-deployment-guides/configurations.md#public-assets): contains the files accessible to the outside world.
-- `/node_modules`: contains the npm packages used by the project.
-
-If your Strapi project was created with the [starter CLI](https://strapi.io/blog/announcing-the-strapi-starter-cli), the project structure looks like this:
-=======
 <!-- ? where are the controllers, functions and services when you create custom ones ? -->
 <!-- ? where is the custom 404 message file ? -->
 <!-- ? where will EE files and folders be ? -->
@@ -120,7 +91,6 @@
 </pre>
   
 If the Strapi project was created with the [starter CLI](https://strapi.io/blog/announcing-the-strapi-starter-cli), the project structure looks like this:
->>>>>>> 7523a4dd
 
 ```sh
 my-project
