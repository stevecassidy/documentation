---
title: DigitalOcean App Platform Deployment - Strapi Developer Documentation
description: Learn in this guide how to deploy your Strapi application on DigitalOcean App Platform.
---

# DigitalOcean App Platform

This is a step-by-step guide for deploying a Strapi project to [DigitalOcean's App Platform](https://digitalocean.com). App Platform is DigitalOcean's Platform as a Service (PaaS) that will handle deploying, networking, SSL, and more for your app. It is the easiest way to deploy Strapi to DigitalOcean.

<<<<<<< HEAD
:::caution
Please note that as of June 18th, 2021 we were made aware that there is a critical security issue when using DigitalOcean Managed databases with the DigitalOcean App platform. We do not currently recommend using this combination and if you require a managed database, you should use a DigitalOcean Droplet instead. More information can be found on the DigitalOcean [forum thread](https://www.digitalocean.com/community/questions/how-to-add-my-digitalocean-app-as-a-trusted-resource-for-my-managed-database) and [feature request](https://ideas.digitalocean.com/ideas/APPX-I-73) pages.
:::

=======
>>>>>>> 975155d6
Databases can be created using DigitalOcean's [Managed Databases](https://www.digitalocean.com/products/managed-databases/).

Prior to starting this guide, you should have created a [Strapi project](/developer-docs/latest/getting-started/quick-start.md). And have read through the [configuration](/developer-docs/latest/setup-deployment-guides/deployment.md#application-configuration) section.

::: tip
Strapi does have a [One-Click](/developer-docs/latest/setup-deployment-guides/installation/digitalocean-one-click.md) deployment option for DigitalOcean and can also be deployed to [DigitalOcean Droplets](/developer-docs/latest/setup-deployment-guides/deployment/hosting-guides/digitalocean.md).
:::

### DigitalOcean Install Requirements

- If you don't have a DigitalOcean account you will need to create one, you can use [this referral link](https://try.digitalocean.com/strapi/) to get \$100 of free credits!

## Configure Your Strapi Project for Deployment

To deploy your Strapi app, you will need to create a database configuration file. You will be using PostgreSQL for this example but you are able to connect to any of the [databases](https://docs.digitalocean.com/products/databases/) provided by DigitalOcean and [supported by Strapi](/developer-docs/latest/setup-deployment-guides/installation/cli.md#preparing-the-installation).

You will configure a database for production. With the setup below, you will only need to set an environment variable for the `DATABASE_URL` to connect to your PostgreSQL database. First, install the [pg-connection-string](https://www.npmjs.com/package/pg-connection-string) package (with `npm install pg-connection-string` or `yarn add pg-connection-string`) then add the following to `config/env/production/database.js`:

```javascript
const parse = require('pg-connection-string').parse;
const config = parse(process.env.DATABASE_URL);

module.exports = () => ({
  defaultConnection: 'default',
  connections: {
    default: {
      connector: 'bookshelf',
      settings: {
        client: 'postgres',
        host: config.host,
        port: config.port,
        database: config.database,
        username: config.user,
        password: config.password,
        ssl: {
          rejectUnauthorized: false,
        },
      },
      options: {},
    },
  },
});
```

Your application is now ready to deploy to DigitalOcean App Platform.

## Deploying Strapi to DigitalOcean App Platform

App Platform lets you deploy your application directly from a [GitHub](https://github.com) repo. [Gitlab](https://gitlab.com) is also supported.

### Step 1. Log in to your [DigitalOcean account](https://cloud.digitalocean.com/login).

### Step 2. Create a new "App" by clicking "Apps" in the "Create" dropdown

### Step 3. Choose GitHub (or wherever you have your Strapi repo)

### Step 4. Select your repository

Choose your repository, your branch, and keep "Autodeploy code changes" checked if you want DigitalOcean to deploy every time you push to this GitHub branch.

### Step 5. Configure your app

Here you will configure how DigitalOcean App Platform deploys your Strapi app. You can leave most things default. The only things you need to change are shown below:

- **Environment Variables**: Add `DATABASE_URL`: `${db.DATABASE_URL}`
- **Build Command**: `NODE_ENV=production npm run build`
- **Run Command**: `NODE_ENV=production npm start`

### Step 6. Add a Database

Click on the Add a Database button. You can create a development PostgreSQL database while testing your application. Alternatively, you can add a Managed Database that you have created.

Name your database (default name is `db`). Whatever you name your database here is what you should use in the environment variables in Step 5 above. For instance, we name the database `db` and we use the environment variable value: `${db.DATABASE_URL}`

Click "Next".
### Step 7. Add Strapi Upload Provider for Digital Ocean Spaces

```bash
yarn add strapi-provider-upload-do
```

Follow the documentation of the [plugin](https://github.com/shorwood/strapi-provider-upload-do) for the full configuration.

### Step 8. Name your app

Name your app. This will also change what domain your app will live on: `https://app-name.ondigitalocean.app`

Select the region closest to you and your users. Static components are served on our global CDN.

### Step 9. Choose your plan

For prototype applications, you can choose the Basic plan. For applications that are expecting production traffic, you can choose the Pro plan. You will also see the pricing for your database that you have chosen.

Choose your container size based on how much traffic you believe your app will have. It is a good practice to start on the smaller sizes, monitor the metrics of your app, and scale up as your app grows. App Platform allows DigitalOcean to scale vertically or horizontally with the click of a button.

### Step 10. Launch!

DigitalOcean will now deploy your application and you will be taken to the dashboard where you can view your app, make adjustments, and visit your new Strapi app.

## Next Steps

You have the ability to size your application, add components like a static site, and add a domain.<|MERGE_RESOLUTION|>--- conflicted
+++ resolved
@@ -7,13 +7,6 @@
 
 This is a step-by-step guide for deploying a Strapi project to [DigitalOcean's App Platform](https://digitalocean.com). App Platform is DigitalOcean's Platform as a Service (PaaS) that will handle deploying, networking, SSL, and more for your app. It is the easiest way to deploy Strapi to DigitalOcean.
 
-<<<<<<< HEAD
-:::caution
-Please note that as of June 18th, 2021 we were made aware that there is a critical security issue when using DigitalOcean Managed databases with the DigitalOcean App platform. We do not currently recommend using this combination and if you require a managed database, you should use a DigitalOcean Droplet instead. More information can be found on the DigitalOcean [forum thread](https://www.digitalocean.com/community/questions/how-to-add-my-digitalocean-app-as-a-trusted-resource-for-my-managed-database) and [feature request](https://ideas.digitalocean.com/ideas/APPX-I-73) pages.
-:::
-
-=======
->>>>>>> 975155d6
 Databases can be created using DigitalOcean's [Managed Databases](https://www.digitalocean.com/products/managed-databases/).
 
 Prior to starting this guide, you should have created a [Strapi project](/developer-docs/latest/getting-started/quick-start.md). And have read through the [configuration](/developer-docs/latest/setup-deployment-guides/deployment.md#application-configuration) section.
